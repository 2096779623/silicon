--- conflicted
+++ resolved
@@ -7,11 +7,7 @@
 
 It can render your source code into a beautiful image.
 
-<<<<<<< HEAD
-<img width="66%" src="http://storage.aloxaf.cn/silicon.png?">
-=======
 <img width="66%" src="http://storage.aloxaf.cn/silicon.png?v=1">
->>>>>>> 9d721c62
 
 ## Why Silicon
 
